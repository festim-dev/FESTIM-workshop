<<<<<<< HEAD
{
    "name": "Python 3",
    "build": {
        "dockerfile": "Dockerfile",
        "context": "..",
        "args": {
            "VARIANT": "3.10-bullseye"
        }
    },
    // Configure tool-specific properties.
    "customizations": {
        // Configure properties specific to VS Code.
        "vscode": {
            // Set *default* container specific settings.json values on container create.
            "settings": {
                "python.defaultInterpreterPath": "/opt/conda/bin/python",
                "python.linting.enabled": true,
                "python.linting.pylintEnabled": true,
                "python.formatting.autopep8Path": "/usr/local/py-utils/bin/autopep8",
                "python.formatting.blackPath": "/usr/local/py-utils/bin/black",
                "python.formatting.yapfPath": "/usr/local/py-utils/bin/yapf",
                "python.linting.banditPath": "/usr/local/py-utils/bin/bandit",
                "python.linting.flake8Path": "/usr/local/py-utils/bin/flake8",
                "python.linting.mypyPath": "/usr/local/py-utils/bin/mypy",
                "python.linting.pycodestylePath": "/usr/local/py-utils/bin/pycodestyle",
                "python.linting.pydocstylePath": "/usr/local/py-utils/bin/pydocstyle",
                "python.linting.pylintPath": "/usr/local/py-utils/bin/pylint"
            },
            // Add the IDs of extensions you want installed when the container is created.
            "extensions": [
                "ms-python.python",
                "ms-python.vscode-pylance"
            ]
        }
    },
    // Allows port 8888 used for Jupyter Notebook to be available locally.
    "forwardPorts": [
        8888
    ],
    "remoteUser": "vscode"
=======
{
    "name": "Python 3",
    "build": {
        "dockerfile": "Dockerfile",
        "context": "..",
        "args": {
            "VARIANT": "3.10-bullseye"
        }
    },
    // Configure tool-specific properties.
    "customizations": {
        // Configure properties specific to VS Code.
        "vscode": {
            // Set *default* container specific settings.json values on container create.
            "settings": {
                "python.defaultInterpreterPath": "/opt/conda/bin/python",
                "python.linting.enabled": true,
                "python.linting.pylintEnabled": true,
                "python.formatting.autopep8Path": "/usr/local/py-utils/bin/autopep8",
                "python.formatting.blackPath": "/usr/local/py-utils/bin/black",
                "python.formatting.yapfPath": "/usr/local/py-utils/bin/yapf",
                "python.linting.banditPath": "/usr/local/py-utils/bin/bandit",
                "python.linting.flake8Path": "/usr/local/py-utils/bin/flake8",
                "python.linting.mypyPath": "/usr/local/py-utils/bin/mypy",
                "python.linting.pycodestylePath": "/usr/local/py-utils/bin/pycodestyle",
                "python.linting.pydocstylePath": "/usr/local/py-utils/bin/pydocstyle",
                "python.linting.pylintPath": "/usr/local/py-utils/bin/pylint"
            },
            // Add the IDs of extensions you want installed when the container is created.
            "extensions": [
                "ms-python.python",
                "ms-python.vscode-pylance",
                "ms-toolsai.jupyter"
            ]
        }
    },
    // Allows port 8888 used for Jupyter Notebook to be available locally.
    "forwardPorts": [
        8888
    ],
    "remoteUser": "vscode"
>>>>>>> 75a66999
}<|MERGE_RESOLUTION|>--- conflicted
+++ resolved
@@ -1,85 +1,42 @@
-<<<<<<< HEAD
-{
-    "name": "Python 3",
-    "build": {
-        "dockerfile": "Dockerfile",
-        "context": "..",
-        "args": {
-            "VARIANT": "3.10-bullseye"
-        }
-    },
-    // Configure tool-specific properties.
-    "customizations": {
-        // Configure properties specific to VS Code.
-        "vscode": {
-            // Set *default* container specific settings.json values on container create.
-            "settings": {
-                "python.defaultInterpreterPath": "/opt/conda/bin/python",
-                "python.linting.enabled": true,
-                "python.linting.pylintEnabled": true,
-                "python.formatting.autopep8Path": "/usr/local/py-utils/bin/autopep8",
-                "python.formatting.blackPath": "/usr/local/py-utils/bin/black",
-                "python.formatting.yapfPath": "/usr/local/py-utils/bin/yapf",
-                "python.linting.banditPath": "/usr/local/py-utils/bin/bandit",
-                "python.linting.flake8Path": "/usr/local/py-utils/bin/flake8",
-                "python.linting.mypyPath": "/usr/local/py-utils/bin/mypy",
-                "python.linting.pycodestylePath": "/usr/local/py-utils/bin/pycodestyle",
-                "python.linting.pydocstylePath": "/usr/local/py-utils/bin/pydocstyle",
-                "python.linting.pylintPath": "/usr/local/py-utils/bin/pylint"
-            },
-            // Add the IDs of extensions you want installed when the container is created.
-            "extensions": [
-                "ms-python.python",
-                "ms-python.vscode-pylance"
-            ]
-        }
-    },
-    // Allows port 8888 used for Jupyter Notebook to be available locally.
-    "forwardPorts": [
-        8888
-    ],
-    "remoteUser": "vscode"
-=======
-{
-    "name": "Python 3",
-    "build": {
-        "dockerfile": "Dockerfile",
-        "context": "..",
-        "args": {
-            "VARIANT": "3.10-bullseye"
-        }
-    },
-    // Configure tool-specific properties.
-    "customizations": {
-        // Configure properties specific to VS Code.
-        "vscode": {
-            // Set *default* container specific settings.json values on container create.
-            "settings": {
-                "python.defaultInterpreterPath": "/opt/conda/bin/python",
-                "python.linting.enabled": true,
-                "python.linting.pylintEnabled": true,
-                "python.formatting.autopep8Path": "/usr/local/py-utils/bin/autopep8",
-                "python.formatting.blackPath": "/usr/local/py-utils/bin/black",
-                "python.formatting.yapfPath": "/usr/local/py-utils/bin/yapf",
-                "python.linting.banditPath": "/usr/local/py-utils/bin/bandit",
-                "python.linting.flake8Path": "/usr/local/py-utils/bin/flake8",
-                "python.linting.mypyPath": "/usr/local/py-utils/bin/mypy",
-                "python.linting.pycodestylePath": "/usr/local/py-utils/bin/pycodestyle",
-                "python.linting.pydocstylePath": "/usr/local/py-utils/bin/pydocstyle",
-                "python.linting.pylintPath": "/usr/local/py-utils/bin/pylint"
-            },
-            // Add the IDs of extensions you want installed when the container is created.
-            "extensions": [
-                "ms-python.python",
-                "ms-python.vscode-pylance",
-                "ms-toolsai.jupyter"
-            ]
-        }
-    },
-    // Allows port 8888 used for Jupyter Notebook to be available locally.
-    "forwardPorts": [
-        8888
-    ],
-    "remoteUser": "vscode"
->>>>>>> 75a66999
+{
+    "name": "Python 3",
+    "build": {
+        "dockerfile": "Dockerfile",
+        "context": "..",
+        "args": {
+            "VARIANT": "3.10-bullseye"
+        }
+    },
+    // Configure tool-specific properties.
+    "customizations": {
+        // Configure properties specific to VS Code.
+        "vscode": {
+            // Set *default* container specific settings.json values on container create.
+            "settings": {
+                "python.defaultInterpreterPath": "/opt/conda/bin/python",
+                "python.linting.enabled": true,
+                "python.linting.pylintEnabled": true,
+                "python.formatting.autopep8Path": "/usr/local/py-utils/bin/autopep8",
+                "python.formatting.blackPath": "/usr/local/py-utils/bin/black",
+                "python.formatting.yapfPath": "/usr/local/py-utils/bin/yapf",
+                "python.linting.banditPath": "/usr/local/py-utils/bin/bandit",
+                "python.linting.flake8Path": "/usr/local/py-utils/bin/flake8",
+                "python.linting.mypyPath": "/usr/local/py-utils/bin/mypy",
+                "python.linting.pycodestylePath": "/usr/local/py-utils/bin/pycodestyle",
+                "python.linting.pydocstylePath": "/usr/local/py-utils/bin/pydocstyle",
+                "python.linting.pylintPath": "/usr/local/py-utils/bin/pylint"
+            },
+            // Add the IDs of extensions you want installed when the container is created.
+            "extensions": [
+                "ms-python.python",
+                "ms-python.vscode-pylance",
+                "ms-toolsai.jupyter"
+            ]
+        }
+    },
+    // Allows port 8888 used for Jupyter Notebook to be available locally.
+    "forwardPorts": [
+        8888
+    ],
+    "remoteUser": "vscode"
 }